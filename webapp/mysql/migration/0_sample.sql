-- このファイルに記述されたSQLコマンドが、マイグレーション時に実行されます。
<<<<<<< HEAD

=======
ALTER TABLE `products` ADD INDEX `idx_name_product_id` (`name`, `product_id`);
ALTER TABLE users ADD INDEX idx_users_user_name (user_name);
>>>>>>> 4234b853
create or replace view pf as
select
  SCHEMA_NAME,
  -- DIGEST,
  DIGEST_TEXT,
  COUNT_STAR,
  round(SUM_TIMER_WAIT / pow(1000,4), 3) as SUM_TIMER_WAIT_SEC,
  round(MIN_TIMER_WAIT / pow(1000,4), 3) as MIN_TIMER_WAIT_SEC,
  round(AVG_TIMER_WAIT / pow(1000,4), 3) as AVG_TIMER_WAIT_SEC,
  round(MAX_TIMER_WAIT / pow(1000,4), 3) as MAX_TIMER_WAIT_SEC,
  round(SUM_LOCK_TIME / pow(1000,4), 3) as SUM_LOCK_TIME_SEC,
  round(QUANTILE_95 / pow(1000,4), 3) as P95,
  round(QUANTILE_99 / pow(1000,4), 3) as P99,
  round(QUANTILE_999 / pow(1000,4), 3) as P999,
  SUM_ERRORS,
  SUM_WARNINGS,
  SUM_ROWS_AFFECTED,
  SUM_ROWS_SENT,
  SUM_ROWS_EXAMINED,
  SUM_CREATED_TMP_DISK_TABLES,
  SUM_CREATED_TMP_TABLES,
  SUM_SELECT_FULL_JOIN,
  SUM_SELECT_FULL_RANGE_JOIN,
  SUM_SELECT_RANGE,
  SUM_SELECT_RANGE_CHECK,
  SUM_SELECT_SCAN,
  SUM_SORT_MERGE_PASSES,
  SUM_SORT_RANGE,
  SUM_SORT_ROWS,
  SUM_SORT_SCAN,
  SUM_NO_INDEX_USED,
  SUM_NO_GOOD_INDEX_USED,
  -- round(SUM_CPU_TIME / pow(1000,4), 3) as SUM_CPU_TIME_SEC,
  round(MAX_CONTROLLED_MEMORY / pow(1024,2), 3) as MAX_CONTROLLED_MEMORY_MB,
  round(MAX_TOTAL_MEMORY / pow(1024,2), 3) as MAX_TOTAL_MEMORY_MB,
  -- COUNT_SECONDARY,
  -- FIRST_SEEN,
  -- LAST_SEEN,
  QUERY_SAMPLE_TEXT,
  -- QUERY_SAMPLE_SEEN,
  round(QUERY_SAMPLE_TIMER_WAIT / pow(1000,4), 3) as QUERY_SAMPLE_TIMER_WAIT_SEC
from
  performance_schema.events_statements_summary_by_digest
where
  `SCHEMA_NAME` != 'performance_schema'
  AND `SCHEMA_NAME` IS NOT NULL
order by
  SUM_TIMER_WAIT desc
limit
  3\G;<|MERGE_RESOLUTION|>--- conflicted
+++ resolved
@@ -1,10 +1,7 @@
 -- このファイルに記述されたSQLコマンドが、マイグレーション時に実行されます。
-<<<<<<< HEAD
 
-=======
 ALTER TABLE `products` ADD INDEX `idx_name_product_id` (`name`, `product_id`);
 ALTER TABLE users ADD INDEX idx_users_user_name (user_name);
->>>>>>> 4234b853
 create or replace view pf as
 select
   SCHEMA_NAME,
